--- conflicted
+++ resolved
@@ -48,13 +48,9 @@
             elif carrier == "Pasarex":
                 client = PasarexClient(credentials, environment)
             elif carrier == "Aeropost":
-<<<<<<< HEAD
                 client = AeropostClient(credentials, environment)
-=======
-                client = AeropostClient()
             elif carrier == "Pickit":
                 client = PickitClient()
->>>>>>> b72e1ce0
             else:
                 raise ValueError(f"Unsupported carrier: {carrier}")
 
