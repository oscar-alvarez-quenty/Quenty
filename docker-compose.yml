--- conflicted
+++ resolved
@@ -171,11 +171,7 @@
       - CELERY_BROKER_URL=${CARRIER_CELERY_BROKER_URL:-amqp://guest:guest@rabbitmq:5672//}
       - CELERY_RESULT_BACKEND=${CARRIER_CELERY_RESULT_BACKEND:-redis://:quenty123@redis:6379/1}
       - SECRET_KEY=${CARRIER_SECRET_KEY:-change-this-in-production}
-<<<<<<< HEAD
       - ENCRYPTION_KEY=${ENCRYPTION_KEY:-32-byte-key-change-in-production}
-=======
-      - ENCRYPTION_KEY=${CARRIER_ENCRYPTION_KEY:-VoZ9YI9RNI5V0tGEYiIwA59DThPwfpTuWAoKrbmed9o=}
->>>>>>> b72e1ce0
     depends_on:
       - db
       - redis
@@ -202,11 +198,7 @@
       - CELERY_BROKER_URL=${CARRIER_CELERY_BROKER_URL:-amqp://guest:guest@rabbitmq:5672//}
       - CELERY_RESULT_BACKEND=${CARRIER_CELERY_RESULT_BACKEND:-redis://:quenty123@redis:6379/1}
       - SECRET_KEY=${CARRIER_SECRET_KEY:-change-this-in-production}
-<<<<<<< HEAD
       - ENCRYPTION_KEY=${ENCRYPTION_KEY:-32-byte-key-change-in-production}
-=======
-      - ENCRYPTION_KEY=${CARRIER_ENCRYPTION_KEY:-VoZ9YI9RNI5V0tGEYiIwA59DThPwfpTuWAoKrbmed9o=}
->>>>>>> b72e1ce0
     depends_on:
       - db
       - redis
@@ -234,11 +226,7 @@
       - CELERY_BROKER_URL=${CARRIER_CELERY_BROKER_URL:-amqp://guest:guest@rabbitmq:5672//}
       - CELERY_RESULT_BACKEND=${CARRIER_CELERY_RESULT_BACKEND:-redis://:quenty123@redis:6379/1}
       - SECRET_KEY=${CARRIER_SECRET_KEY:-change-this-in-production}
-<<<<<<< HEAD
       - ENCRYPTION_KEY=${ENCRYPTION_KEY:-32-byte-key-change-in-production}
-=======
-      - ENCRYPTION_KEY=${CARRIER_ENCRYPTION_KEY:-VoZ9YI9RNI5V0tGEYiIwA59DThPwfpTuWAoKrbmed9o=}
->>>>>>> b72e1ce0
     depends_on:
       - db
       - redis
